--- conflicted
+++ resolved
@@ -89,15 +89,8 @@
 		cTitle := C.CString(title)
 		defer C.free(unsafe.Pointer(cTitle))
 
-<<<<<<< HEAD
-			var artist string
-			if len(track.ArtistNames) > 0 {
-				artist = strings.Join(track.ArtistNames, ", ")
-			}
-=======
 		cArtist := C.CString(artist)
 		defer C.free(unsafe.Pointer(cArtist))
->>>>>>> 4f74b041
 
 		cArtURL := C.CString(artURL)
 		defer C.free(unsafe.Pointer(cArtURL))
